from __future__ import annotations


extensions = [
    'sphinx.ext.autodoc',
    'jaraco.packaging.sphinx',
]

master_doc = "index"
html_theme = "furo"

# Link dates and other references in the changelog
extensions += ['rst.linker']
link_files = {
    '../NEWS.rst': dict(
        using=dict(GH='https://github.com'),
        replace=[
            dict(
                pattern=r'(Issue #|\B#)(?P<issue>\d+)',
                url='{package_url}/issues/{issue}',
            ),
            dict(
                pattern=r'(?m:^((?P<scm_version>v?\d+(\.\d+){1,2}))\n[-=]+\n)',
                with_scm='{text}\n{rev[timestamp]:%d %b %Y}\n',
            ),
            dict(
                pattern=r'PEP[- ](?P<pep_number>\d+)',
                url='https://peps.python.org/pep-{pep_number:0>4}/',
            ),
        ],
    )
}

# Be strict about any broken references
nitpicky = True
<<<<<<< HEAD
nitpick_ignore = []
=======
nitpick_ignore: list[tuple[str, str]] = []
>>>>>>> 790fa6e6

# Include Python intersphinx mapping to prevent failures
# jaraco/skeleton#51
extensions += ['sphinx.ext.intersphinx']
intersphinx_mapping = {
    'python': ('https://docs.python.org/3', None),
}

# Preserve authored syntax for defaults
autodoc_preserve_defaults = True

<<<<<<< HEAD
intersphinx_mapping.update(
    packaging=('https://packaging.pypa.io/en/stable/', None),
)

nitpick_ignore.append(('py:class', 'importlib.metadata.Distribution'))
=======
# Add support for linking usernames, PyPI projects, Wikipedia pages
github_url = 'https://github.com/'
extlinks = {
    'user': (f'{github_url}%s', '@%s'),
    'pypi': ('https://pypi.org/project/%s', '%s'),
    'wiki': ('https://wikipedia.org/wiki/%s', '%s'),
}
extensions += ['sphinx.ext.extlinks']

# local
>>>>>>> 790fa6e6
<|MERGE_RESOLUTION|>--- conflicted
+++ resolved
@@ -33,11 +33,7 @@
 
 # Be strict about any broken references
 nitpicky = True
-<<<<<<< HEAD
-nitpick_ignore = []
-=======
 nitpick_ignore: list[tuple[str, str]] = []
->>>>>>> 790fa6e6
 
 # Include Python intersphinx mapping to prevent failures
 # jaraco/skeleton#51
@@ -49,13 +45,6 @@
 # Preserve authored syntax for defaults
 autodoc_preserve_defaults = True
 
-<<<<<<< HEAD
-intersphinx_mapping.update(
-    packaging=('https://packaging.pypa.io/en/stable/', None),
-)
-
-nitpick_ignore.append(('py:class', 'importlib.metadata.Distribution'))
-=======
 # Add support for linking usernames, PyPI projects, Wikipedia pages
 github_url = 'https://github.com/'
 extlinks = {
@@ -66,4 +55,11 @@
 extensions += ['sphinx.ext.extlinks']
 
 # local
->>>>>>> 790fa6e6
+
+intersphinx_mapping.update(
+    packaging=('https://packaging.pypa.io/en/stable/', None),
+)
+
+nitpick_ignore += [
+    ('py:class', 'importlib.metadata.Distribution'),
+]